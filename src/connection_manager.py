--- conflicted
+++ resolved
@@ -8,20 +8,18 @@
 from src.connections.farcaster_connection import FarcasterConnection
 from src.connections.ollama_connection import OllamaConnection
 from src.connections.echochambers_connection import EchochambersConnection
-<<<<<<< HEAD
 from src.connections.solana_connection import SolanaConnection
-=======
 from src.connections.hyperbolic_connection import HyperbolicConnection
->>>>>>> f90d8cf8
 
 logger = logging.getLogger("connection_manager")
 
+
 class ConnectionManager:
     def __init__(self, agent_config):
-        self.connections : Dict[str, BaseConnection] = {}
+        self.connections: Dict[str, BaseConnection] = {}
         for config in agent_config:
             self._register_connection(config)
-    
+
     @staticmethod
     def _class_name_to_type(class_name: str) -> Type[BaseConnection]:
         if class_name == "twitter":
@@ -38,20 +36,13 @@
             return OllamaConnection
         elif class_name == "echochambers":
             return EchochambersConnection
-<<<<<<< HEAD
-        elif class_name == "solana":
-            return SolanaConnection
-=======
-        elif class_name == "hyperbolic":
-            return HyperbolicConnection
->>>>>>> f90d8cf8
 
         return None
-    
+
     def _register_connection(self, config_dic: Dict[str, Any]) -> None:
         """
         Create and register a new connection with configuration
-        
+
         Args:
             name: Identifier for the connection
             connection_class: The connection class to instantiate
@@ -65,12 +56,14 @@
         except Exception as e:
             logging.error(f"Failed to initialize connection {name}: {e}")
 
-    def _check_connection(self, connection_string: str)-> bool:
+    def _check_connection(self, connection_string: str) -> bool:
         try:
             connection = self.connections[connection_string]
             return connection.is_configured(verbose=True)
         except KeyError:
-            logging.error("\nUnknown connection. Try 'list-connections' to see all supported connections.")
+            logging.error(
+                "\nUnknown connection. Try 'list-connections' to see all supported connections."
+            )
             return False
         except Exception as e:
             logging.error(f"\nAn error occurred: {e}")
@@ -81,15 +74,19 @@
         try:
             connection = self.connections[connection_name]
             success = connection.configure()
-            
+
             if success:
-                logging.info(f"\n✅ SUCCESSFULLY CONFIGURED CONNECTION: {connection_name}")
+                logging.info(
+                    f"\n✅ SUCCESSFULLY CONFIGURED CONNECTION: {connection_name}"
+                )
             else:
                 logging.error(f"\n❌ ERROR CONFIGURING CONNECTION: {connection_name}")
             return success
-            
+
         except KeyError:
-            logging.error("\nUnknown connection. Try 'list-connections' to see all supported connections.")
+            logging.error(
+                "\nUnknown connection. Try 'list-connections' to see all supported connections."
+            )
             return False
         except Exception as e:
             logging.error(f"\nAn error occurred: {e}")
@@ -99,19 +96,25 @@
         """List all available connections and their status"""
         logging.info("\nAVAILABLE CONNECTIONS:")
         for name, connection in self.connections.items():
-            status = "✅ Configured" if connection.is_configured() else "❌ Not Configured"
+            status = (
+                "✅ Configured" if connection.is_configured() else "❌ Not Configured"
+            )
             logging.info(f"- {name}: {status}")
 
     def list_actions(self, connection_name: str) -> None:
         """List all available actions for a specific connection"""
         try:
             connection = self.connections[connection_name]
-            
+
             if connection.is_configured():
-                logging.info(f"\n✅ {connection_name} is configured. You can use any of its actions.")
+                logging.info(
+                    f"\n✅ {connection_name} is configured. You can use any of its actions."
+                )
             else:
-                logging.info(f"\n❌ {connection_name} is not configured. You must configure a connection to use its actions.")
-            
+                logging.info(
+                    f"\n❌ {connection_name} is not configured. You must configure a connection to use its actions."
+                )
+
             logging.info("\nAVAILABLE ACTIONS:")
             for action_name, action in connection.actions.items():
                 logging.info(f"- {action_name}: {action.description}")
@@ -119,36 +122,50 @@
                 for param in action.parameters:
                     req = "required" if param.required else "optional"
                     logging.info(f"    - {param.name} ({req}): {param.description}")
-                
+
         except KeyError:
-            logging.error("\nUnknown connection. Try 'list-connections' to see all supported connections.")
+            logging.error(
+                "\nUnknown connection. Try 'list-connections' to see all supported connections."
+            )
         except Exception as e:
             logging.error(f"\nAn error occurred: {e}")
 
-    def perform_action(self, connection_name: str, action_name: str, params: List[Any]) -> Optional[Any]:
+    def perform_action(
+        self, connection_name: str, action_name: str, params: List[Any]
+    ) -> Optional[Any]:
         """Perform an action on a specific connection with given parameters"""
         try:
             connection = self.connections[connection_name]
-            
+
             if not connection.is_configured():
-                logging.error(f"\nError: Connection '{connection_name}' is not configured")
+                logging.error(
+                    f"\nError: Connection '{connection_name}' is not configured"
+                )
                 return None
-                
+
             if action_name not in connection.actions:
-                logging.error(f"\nError: Unknown action '{action_name}' for connection '{connection_name}'")
+                logging.error(
+                    f"\nError: Unknown action '{action_name}' for connection '{connection_name}'"
+                )
                 return None
-                
+
             action = connection.actions[action_name]
-            
+
             # Count required parameters
-            required_params_count = sum(1 for param in action.parameters if param.required)
-            
+            required_params_count = sum(
+                1 for param in action.parameters if param.required
+            )
+
             # Check if we have enough parameters
             if len(params) != required_params_count:
-                param_names = [param.name for param in action.parameters if param.required]
-                logging.error(f"\nError: Expected {required_params_count} required parameters for {action_name}: {', '.join(param_names)}")
+                param_names = [
+                    param.name for param in action.parameters if param.required
+                ]
+                logging.error(
+                    f"\nError: Expected {required_params_count} required parameters for {action_name}: {', '.join(param_names)}"
+                )
                 return None
-            
+
             # Convert list of params to kwargs dictionary
             kwargs = {}
             param_index = 0
@@ -156,16 +173,19 @@
                 if param.required:
                     kwargs[param.name] = params[param_index]
                     param_index += 1
-            
+
             return connection.perform_action(action_name, kwargs)
-            
+
         except Exception as e:
-            logging.error(f"\nAn error occurred while trying action {action_name} for {connection_name} connection: {e}")
+            logging.error(
+                f"\nAn error occurred while trying action {action_name} for {connection_name} connection: {e}"
+            )
             return None
 
     def get_model_providers(self) -> List[str]:
         """Get a list of all LLM provider connections"""
         return [
-            name for name, conn in self.connections.items() 
-            if conn.is_configured() and getattr(conn, 'is_llm_provider', lambda: False)
+            name
+            for name, conn in self.connections.items()
+            if conn.is_configured() and getattr(conn, "is_llm_provider", lambda: False)
         ]