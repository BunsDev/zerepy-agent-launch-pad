--- conflicted
+++ resolved
@@ -157,108 +157,7 @@
                     action_name = action["name"]
 
                     # PERFORM ACTION
-<<<<<<< HEAD
-                    if action_name == "post-tweet":
-                        # Check if it's time to post a new tweet
-                        current_time = time.time()
-                        if current_time - last_tweet_time >= self.tweet_interval:
-                            logger.info("\n📝 GENERATING NEW TWEET")
-                            print_h_bar()
-
-                            prompt = ("Generate an engaging tweet. Don't include any hashtags, links or emojis. Keep it under 280 characters."
-                                    f"The tweets should be pure commentary, do not shill any coins or projects apart from {self.name}. Do not repeat any of the"
-                                    "tweets that were given as example. Avoid the words AI and crypto.")
-                            tweet_text = self.prompt_llm(prompt)
-
-                            if tweet_text:
-                                logger.info("\n🚀 Posting tweet:")
-                                logger.info(f"'{tweet_text}'")
-                                self.connection_manager.perform_action(
-                                    connection_name="twitter",
-                                    action_name="post-tweet",
-                                    params=[tweet_text]
-                                )
-                                last_tweet_time = current_time
-                                success = True
-                                logger.info("\n✅ Tweet posted successfully!")
-                        else:
-                            logger.info("\n👀 Delaying post until tweet interval elapses...")
-                            print_h_bar()
-                            continue
-
-                    elif action_name == "reply-to-tweet":
-                        if "timeline_tweets" in self.state and self.state["timeline_tweets"] is not None and len(self.state["timeline_tweets"]) > 0:
-                            # Get next tweet from inputs
-                            tweet = self.state["timeline_tweets"].pop(0)
-                            tweet_id = tweet.get('id')
-                            if not tweet_id:
-                                continue
-
-                            # Check if it's our own tweet using username
-                            is_own_tweet = tweet.get('author_username', '').lower() == self.username
-                            if is_own_tweet:
-                                # pick one or more of the replies to perform tasks on
-                                replies = self.connection_manager.perform_action(
-                                    connection_name="twitter",
-                                    action_name="get-tweet-replies",
-                                    params=[tweet.get('author_id')]
-                                )
-                                if replies:
-                                    self.state["timeline_tweets"].extend(replies[:self.own_tweet_replies_count])
-                                continue
-
-                            logger.info(f"\n💬 GENERATING REPLY to: {tweet.get('text', '')[:50]}...")
-
-                            # Customize prompt based on whether it's a self-reply
-                            base_prompt = (f"Generate a friendly, engaging reply to this tweet: {tweet.get('text')}. Keep it under 280 characters. Don't include any usernames, hashtags, links or emojis. "
-                                f"The tweets should be pure commentary, do not shill any coins or projects apart from {self.name}. Do not repeat any of the"
-                                "tweets that were given as example. Avoid the words AI and crypto.")
-
-                            system_prompt = self._construct_system_prompt()
-                            reply_text = self.prompt_llm(prompt=base_prompt, system_prompt=system_prompt)
-
-                            if reply_text:
-                                logger.info(f"\n🚀 Posting reply: '{reply_text}'")
-                                self.connection_manager.perform_action(
-                                    connection_name="twitter",
-                                    action_name="reply-to-tweet",
-                                    params=[tweet_id, reply_text]
-                                )
-                                success = True
-                                logger.info("✅ Reply posted successfully!")
-
-                    elif action_name == "like-tweet":
-                        if "timeline_tweets" in self.state and self.state["timeline_tweets"] is not None and len(self.state["timeline_tweets"]) > 0:
-                            # Get next tweet from inputs
-                            tweet = self.state["timeline_tweets"].pop(0)
-                            tweet_id = tweet.get('id')
-                            if not tweet_id:
-                                continue
-
-                            is_own_tweet = tweet.get('author_username', '').lower() == self.username
-                            if is_own_tweet:
-                                replies = self.connection_manager.perform_action(
-                                    connection_name="twitter",
-                                    action_name="get-tweet-replies",
-                                    params=[tweet.get('author_id')]
-                                )
-                                if replies:
-                                    self.state["timeline_tweets"].extend(replies[:self.own_tweet_replies_count])
-                                continue
-
-                            logger.info(f"\n👍 LIKING TWEET: {tweet.get('text', '')[:50]}...")
-
-                            self.connection_manager.perform_action(
-                                connection_name="twitter",
-                                action_name="like-tweet",
-                                params=[tweet_id]
-                            )
-                            success = True
-                            logger.info("✅ Tweet liked successfully!")
-
-=======
                     success = execute_action(self, action_name)
->>>>>>> 9a6e036d
 
                     logger.info(f"\n⏳ Waiting {self.loop_delay} seconds before next loop...")
                     print_h_bar()
